--- conflicted
+++ resolved
@@ -6,8 +6,6 @@
 
 
 
-<<<<<<< HEAD
-=======
 ## Installation:
 ### Regular install:
 - Clone into directory or download and extract zip
@@ -18,5 +16,4 @@
 python -m spacy download de_core_news_lg
 python -m pip install .
 ```
->>>>>>> 3b665a70
 
