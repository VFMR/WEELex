# Testing instructions

## Installation:

### Development install:
In case you actively modify the weelex package.
Changes to the package will be automatically reflected in the package installation.
```
<<<<<<< HEAD
conda create --name weelex_dev python pip
conda activate weelex_dev
=======
conda create --name weelex python pip
conda activate weelex
>>>>>>> 972d5821
python -m pip install -e .
python -m spacy download de_core_news_lg
conda install pytest
conda install sphinx
conda install sphinx_rtd_theme
```


## Running Tests:
`pytest --doctest-modules --ignore=batchprocessing/tests/ tests/myunittests.py weelex/`

<<<<<<< HEAD
## Updating documentation:
=======
## Updating documentation
>>>>>>> 972d5821
`./docs/make.bat html`

<|MERGE_RESOLUTION|>--- conflicted
+++ resolved
@@ -6,13 +6,8 @@
 In case you actively modify the weelex package.
 Changes to the package will be automatically reflected in the package installation.
 ```
-<<<<<<< HEAD
-conda create --name weelex_dev python pip
-conda activate weelex_dev
-=======
 conda create --name weelex python pip
 conda activate weelex
->>>>>>> 972d5821
 python -m pip install -e .
 python -m spacy download de_core_news_lg
 conda install pytest
@@ -24,10 +19,6 @@
 ## Running Tests:
 `pytest --doctest-modules --ignore=batchprocessing/tests/ tests/myunittests.py weelex/`
 
-<<<<<<< HEAD
-## Updating documentation:
-=======
 ## Updating documentation
->>>>>>> 972d5821
 `./docs/make.bat html`
 
